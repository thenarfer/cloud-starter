from __future__ import annotations

import os
import random
import string
import time
<<<<<<< HEAD
from datetime import datetime, timezone
=======
>>>>>>> 1c86095a

from botocore.exceptions import ClientError, NoCredentialsError

from .config import Settings, PROJECT, MANAGED_BY


def _live_ok() -> bool:
    """Dynamic safety interlock: only touch AWS when SPIN_LIVE=1/true/yes/on."""
    return os.getenv("SPIN_LIVE", "").lower() in {"1", "true", "yes", "on"}


# Approved AMIs for Sprint 2 (explicitly scoped)
_DEFAULT_AMIS = {
    # Amazon Linux 2023 x86_64 (as of 2025-09; track updates via follow-up issue)
    "eu-north-1": "ami-03c6121ede8ddb108",
}


def ec2_client(region: str):
    """Lazy import so dry-run works without boto3 installed.

    When a live call is requested but boto3 is missing, provide a helpful error.
    """
    try:
        import boto3  # local import to allow dry-run without boto3
    except ModuleNotFoundError as e:
        raise RuntimeError(
            "boto3 is required for live operations. Install with: pip install boto3"
        ) from e
    return boto3.client("ec2", region_name=region)


def ssm_client(region: str):
    """Lazy import so dry-run works without boto3 installed.

    When a live call is requested but boto3 is missing, provide a helpful error.
    """
    try:
        import boto3  # local import to allow dry-run without boto3
    except ModuleNotFoundError as e:
        raise RuntimeError(
            "boto3 is required for live operations. Install with: pip install boto3"
        ) from e
    return boto3.client("ssm", region_name=region)


def _spin_group_id(length: int = 8) -> str:
    alphabet = string.ascii_lowercase + string.digits
    return "".join(random.choice(alphabet) for _ in range(length))


def resolve_ami_via_ssm(region: str) -> str:
    """Resolve latest AL2023 AMI ID via SSM Parameter Store.
    
    Uses public parameter: /aws/service/ami-amazon-linux-latest/al2023-ami-kernel-6.1-x86_64
    """
    parameter_name = "/aws/service/ami-amazon-linux-latest/al2023-ami-kernel-6.1-x86_64"
    
    try:
        resp = ssm_client(region).get_parameter(Name=parameter_name)
        ami_id = resp["Parameter"]["Value"]
        if not ami_id.startswith("ami-"):
            raise RuntimeError(f"Invalid AMI ID format returned from SSM: {ami_id}")
        return ami_id
    except NoCredentialsError as e:
        raise RuntimeError(
            "No AWS credentials found. "
            "To run live, set AWS_PROFILE or run `aws configure`. "
            "Otherwise omit --apply (dry-run)."
        ) from e
    except ClientError as e:
        code = e.response.get("Error", {}).get("Code", "Unknown")
        if code == "ParameterNotFound":
            raise RuntimeError(
                f"AMI parameter not found in region {region}. "
                f"Parameter: {parameter_name}. "
                "This region may not support AL2023 or the parameter path has changed."
            ) from e
        elif code in ("AccessDenied", "UnauthorizedOperation"):
            raise RuntimeError(
                f"Access denied when fetching AMI parameter from SSM in region {region}. "
                f"Parameter: {parameter_name}. "
                "Ensure your AWS credentials have SSM:GetParameter permission."
            ) from e
        else:
            raise RuntimeError(
                f"Failed to fetch AMI from SSM in region {region} (code={code}). "
                f"Parameter: {parameter_name}."
            ) from e


def _default_ami(region: str) -> str:
    if region not in _DEFAULT_AMIS:
        raise ValueError(
            f"Region {region!r} not supported for default AMI in Sprint 2. "
            "Add a mapping or implement dynamic AMI resolution."
        )
    return _DEFAULT_AMIS[region]


def wait_for_instances_running(settings: Settings, instance_ids: list[str], timeout_seconds: int = 90) -> bool:
    """Wait for instances to reach 'running' state.
    
    Returns True if all instances are running, False if timeout.
    """
    if not instance_ids:
        return True
        
    start_time = time.time()
    while (time.time() - start_time) < timeout_seconds:
        try:
            resp = ec2_client(settings.region).describe_instances(InstanceIds=instance_ids)
            all_running = True
            for res in resp.get("Reservations", []):
                for inst in res.get("Instances", []):
                    state = inst.get("State", {}).get("Name", "unknown")
                    if state not in ("running", "terminated"):  # terminated = failed
                        all_running = False
                        break
                if not all_running:
                    break
            
            if all_running:
                return True
                
            # Wait before checking again
            time.sleep(5)
            
        except ClientError:
            # If we can't check status, assume failure
            return False
    
    return False  # Timeout


def up_instances(
    settings: Settings,
    count: int,
    *,
    instance_type: str | None = None,
    group: str | None = None,
    apply: bool = False,
) -> dict:
    """Create instances for a group. In dry-run (or without live interlock), returns a preview."""
    group = group or _spin_group_id()
    itype = instance_type or settings.default_type

    if not (apply and _live_ok()):
        return {
            "applied": False,
            "group": group,
            "count": int(count),
            "type": itype,
            "region": settings.region,
        }

    image_id = resolve_ami_via_ssm(settings.region)
    tags = [
        {"Key": "Project", "Value": PROJECT},
        {"Key": "ManagedBy", "Value": MANAGED_BY},
        {"Key": "Owner", "Value": settings.owner},
        {"Key": "SpinGroup", "Value": group},
    ]
    params = {
        "ImageId": image_id,
        "InstanceType": itype,
        "MinCount": count,
        "MaxCount": count,
        "TagSpecifications": [
            {"ResourceType": "instance", "Tags": tags},
            {"ResourceType": "volume", "Tags": tags},
        ],
    }

    try:
        resp = ec2_client(settings.region).run_instances(**params)
        ids = [i["InstanceId"] for i in resp.get("Instances", [])]
        
        # Wait for instances to be running (bounded waiter)
        wait_success = wait_for_instances_running(settings, ids, timeout_seconds=90)
        if not wait_success:
            # Don't fail completely, but indicate timeout in response
            result = {
                "applied": True,
                "group": group,
                "ids": ids,
                "count": len(ids),
                "type": itype,
                "region": settings.region,
                "warning": "Instances launched but timed out waiting for running state. Check with 'spin status'."
            }
        else:
            result = {
                "applied": True,
                "group": group,
                "ids": ids,
                "count": len(ids),
                "type": itype,
                "region": settings.region,
            }
        
        return result
    except NoCredentialsError as e:
        raise RuntimeError(
            "No AWS credentials found. "
            "To run live, set AWS_PROFILE or run `aws configure`. "
            "Otherwise omit --apply (dry-run)."
        ) from e
    except ClientError as e:
        code = e.response.get("Error", {}).get("Code", "Unknown")
        raise RuntimeError(f"Failed to launch instances (code={code}).") from e


def _status_live(settings: Settings, group: str | None) -> list[dict]:
    """Live status with pagination; **Owner**-scoped; optional group constraint."""
    filters = [
        {"Name": "tag:Project", "Values": [PROJECT]},
        {"Name": "tag:ManagedBy", "Values": [MANAGED_BY]},
        {"Name": "tag:Owner", "Values": [settings.owner]},
    ]
    if group:
        filters.append({"Name": "tag:SpinGroup", "Values": [group]})

    out: list[dict] = []
    token: str | None = None
    
    # Get instance details
    while True:
        kwargs = {"Filters": filters, "MaxResults": 1000}
        if token:
            kwargs["NextToken"] = token
        try:
            resp = ec2_client(settings.region).describe_instances(**kwargs)
        except NoCredentialsError as e:
            raise RuntimeError(
                "No AWS credentials found. "
                "To run live, set AWS_PROFILE or run `aws configure`. "
                "Otherwise keep dry-run."
            ) from e
        
        instance_ids = []
        instance_data = {}
        
        for res in resp.get("Reservations", []):
            for inst in res.get("Instances", []):
                instance_id = inst["InstanceId"]
                instance_ids.append(instance_id)
                
                tags = {t["Key"]: t["Value"] for t in inst.get("Tags", [])}
<<<<<<< HEAD
                launch_time = inst.get("LaunchTime")
                uptime_min = 0
                if launch_time:
                    # Calculate uptime in minutes
                    now = datetime.now(timezone.utc)
                    uptime_min = int((now - launch_time).total_seconds() / 60)
                
                instance_data[instance_id] = {
                    "id": instance_id,
                    "state": inst.get("State", {}).get("Name", "unknown"),
                    "public_ip": inst.get("PublicIpAddress"),
                    "uptime_min": uptime_min,
                    "tags": tags,
                }
        
=======
                out.append(
                    {
                        "id": inst["InstanceId"],
                        "state": inst.get("State", {}).get("Name", "unknown"),
                        "public_ip": inst.get("PublicIpAddress"),
                        "tags": tags,
                    }
                )
>>>>>>> 1c86095a
        token = resp.get("NextToken")
        if not token:
            break
    
    # Get instance health status
    if instance_ids:
        try:
            status_resp = ec2_client(settings.region).describe_instance_status(
                InstanceIds=instance_ids,
                IncludeAllInstances=True  # Include instances in all states
            )
            
            # Update with health information
            for status in status_resp.get("InstanceStatuses", []):
                instance_id = status["InstanceId"]
                if instance_id in instance_data:
                    # Determine overall health from instance and system status
                    instance_status = status.get("InstanceStatus", {}).get("Status", "unknown")
                    system_status = status.get("SystemStatus", {}).get("Status", "unknown")
                    
                    if instance_status == "ok" and system_status == "ok":
                        health = "OK"
                    elif instance_status in ("initializing", "insufficient-data") or system_status in ("initializing", "insufficient-data"):
                        health = "INITIALIZING"
                    else:
                        health = "IMPAIRED"
                    
                    instance_data[instance_id]["health"] = health
            
            # Add health info for instances without status (e.g., pending/stopping)
            for instance_id, data in instance_data.items():
                if "health" not in data:
                    state = data["state"]
                    if state in ("pending", "stopping", "stopped", "terminated"):
                        data["health"] = "INITIALIZING"
                    else:
                        data["health"] = "UNKNOWN"
        
        except ClientError:
            # If we can't get status, mark all as unknown
            for data in instance_data.values():
                data["health"] = "UNKNOWN"
    
    # Convert to list
    out = list(instance_data.values())
    return out


def status(settings: Settings, group: str | None = None) -> list[dict]:
    """Return instance summaries.

    - If dry-run or live interlock is off → empty list (no API calls).
    - Otherwise → live query scoped to Owner (+ optional group).
    """
    if settings.dry_run or not _live_ok():
        return []
    return _status_live(settings, group)


def down(settings: Settings, group: str | None = None, *, apply: bool = False) -> dict:
    """Terminate instances in a group (or, with override, all owned)."""
    if group is None and os.getenv("SPIN_ALLOW_GLOBAL_DOWN", "").lower() not in {
        "1",
        "true",
        "yes",
        "on",
    }:
        raise ValueError(
            "Refusing to down without --group; set SPIN_ALLOW_GLOBAL_DOWN=1 to override (dangerous)."
        )

    if not (apply and _live_ok()):
        return {"applied": False, "terminated": []}

    ids = [x["id"] for x in _status_live(settings, group)]
    if not ids:
        return {"applied": True, "terminated": []}

    try:
        ec2_client(settings.region).terminate_instances(InstanceIds=ids)
        return {"applied": True, "terminated": ids}
    except NoCredentialsError as e:
        raise RuntimeError(
            "No AWS credentials found. "
            "To run live, set AWS_PROFILE or run `aws configure`. "
            "Otherwise omit --apply (dry-run)."
        ) from e
    except ClientError as e:
        code = e.response.get("Error", {}).get("Code", "Unknown")
        raise RuntimeError(f"Failed to terminate instances (code={code}).") from e<|MERGE_RESOLUTION|>--- conflicted
+++ resolved
@@ -4,10 +4,7 @@
 import random
 import string
 import time
-<<<<<<< HEAD
 from datetime import datetime, timezone
-=======
->>>>>>> 1c86095a
 
 from botocore.exceptions import ClientError, NoCredentialsError
 
@@ -231,9 +228,10 @@
     if group:
         filters.append({"Name": "tag:SpinGroup", "Values": [group]})
 
-    out: list[dict] = []
     token: str | None = None
-    
+    instance_ids: list[str] = []
+    instance_data: dict[str, dict] = {}
+
     # Get instance details
     while True:
         kwargs = {"Filters": filters, "MaxResults": 1000}
@@ -247,24 +245,20 @@
                 "To run live, set AWS_PROFILE or run `aws configure`. "
                 "Otherwise keep dry-run."
             ) from e
-        
-        instance_ids = []
-        instance_data = {}
-        
+
         for res in resp.get("Reservations", []):
             for inst in res.get("Instances", []):
                 instance_id = inst["InstanceId"]
                 instance_ids.append(instance_id)
-                
+
                 tags = {t["Key"]: t["Value"] for t in inst.get("Tags", [])}
-<<<<<<< HEAD
                 launch_time = inst.get("LaunchTime")
                 uptime_min = 0
                 if launch_time:
                     # Calculate uptime in minutes
                     now = datetime.now(timezone.utc)
                     uptime_min = int((now - launch_time).total_seconds() / 60)
-                
+
                 instance_data[instance_id] = {
                     "id": instance_id,
                     "state": inst.get("State", {}).get("Name", "unknown"),
@@ -272,21 +266,11 @@
                     "uptime_min": uptime_min,
                     "tags": tags,
                 }
-        
-=======
-                out.append(
-                    {
-                        "id": inst["InstanceId"],
-                        "state": inst.get("State", {}).get("Name", "unknown"),
-                        "public_ip": inst.get("PublicIpAddress"),
-                        "tags": tags,
-                    }
-                )
->>>>>>> 1c86095a
+
         token = resp.get("NextToken")
         if not token:
             break
-    
+
     # Get instance health status
     if instance_ids:
         try:
@@ -294,7 +278,7 @@
                 InstanceIds=instance_ids,
                 IncludeAllInstances=True  # Include instances in all states
             )
-            
+
             # Update with health information
             for status in status_resp.get("InstanceStatuses", []):
                 instance_id = status["InstanceId"]
@@ -302,16 +286,16 @@
                     # Determine overall health from instance and system status
                     instance_status = status.get("InstanceStatus", {}).get("Status", "unknown")
                     system_status = status.get("SystemStatus", {}).get("Status", "unknown")
-                    
+
                     if instance_status == "ok" and system_status == "ok":
                         health = "OK"
                     elif instance_status in ("initializing", "insufficient-data") or system_status in ("initializing", "insufficient-data"):
                         health = "INITIALIZING"
                     else:
                         health = "IMPAIRED"
-                    
+
                     instance_data[instance_id]["health"] = health
-            
+
             # Add health info for instances without status (e.g., pending/stopping)
             for instance_id, data in instance_data.items():
                 if "health" not in data:
@@ -320,15 +304,14 @@
                         data["health"] = "INITIALIZING"
                     else:
                         data["health"] = "UNKNOWN"
-        
+
         except ClientError:
             # If we can't get status, mark all as unknown
             for data in instance_data.values():
                 data["health"] = "UNKNOWN"
-    
+
     # Convert to list
-    out = list(instance_data.values())
-    return out
+    return list(instance_data.values())
 
 
 def status(settings: Settings, group: str | None = None) -> list[dict]:
