from __future__ import annotations

import argparse
import json
import sys

from .config import load_settings, Settings
from . import aws


def _format_table(headers: list[str], rows: list[list[str]]) -> str:
    """Format data as a simple table."""
    if not rows:
<<<<<<< HEAD
        header_line = ' | '.join(headers)
        separator = '-' * len(header_line)
        return f"{header_line}\n{separator}\n"
=======
        return f"{' | '.join(headers)}\n{'-' * (len(' | '.join(headers)))}\n"
    
>>>>>>> 1c86095a
    # Calculate column widths
    col_widths = [len(h) for h in headers]
    for row in rows:
        for i, cell in enumerate(row):
            col_widths[i] = max(col_widths[i], len(str(cell)))
    
    # Format header
    header_line = " | ".join(h.ljust(col_widths[i]) for i, h in enumerate(headers))
    separator = "-" * len(header_line)
    
    # Format rows  
    row_lines = []
    for row in rows:
        row_line = " | ".join(str(cell).ljust(col_widths[i]) for i, cell in enumerate(row))
        row_lines.append(row_line)
    
    return "\n".join([header_line, separator] + row_lines)


def _settings_for_apply(args) -> Settings:
    """Return runtime settings, toggling dry_run off when --apply is used.

    Note: Actual live AWS calls still require the SPIN_LIVE interlock inside aws.py.
    """
    s = load_settings()
    if args.command in {"up", "down"} and getattr(args, "apply", False):
        # Keep same values but mark not-dry-run for apply semantics
        s = Settings(region=s.region, owner=s.owner, dry_run=False, default_type=s.default_type)
    return s


def cmd_up(args) -> int:
    s = _settings_for_apply(args)
    res = aws.up_instances(
        s,
        count=args.count,
        instance_type=args.type,
        group=args.group,
        apply=args.apply,
    )
    
    if args.table:
        # For table format, we need to show instance details
        if res.get("applied") and res.get("ids"):
            # Get current status for table display
            status_res = aws.status(s, group=res["group"])
            headers = ["InstanceId", "PublicIp", "State", "SpinGroup"]
            rows = []
            for inst in status_res:
                public_ip = inst.get("public_ip", "N/A")
                rows.append([
                    inst["id"], 
                    public_ip,
                    inst["state"], 
                    inst.get("tags", {}).get("SpinGroup", "N/A")
                ])
            
            if rows:
                print(_format_table(headers, rows))
            else:
                print(_format_table(headers, []))
        else:
            # Dry-run or no instances - show preview table
            headers = ["InstanceId", "PublicIp", "State", "SpinGroup"]
            if res.get("applied") is False:  # dry-run
                rows = [["(dry-run)", "N/A", "pending", res.get("group", "N/A")]]
                print(_format_table(headers, rows))
                print(f"\nDry-run: Would launch {res.get('count', 0)} instance(s) of type {res.get('type', 'N/A')}")
            else:
                print(_format_table(headers, []))
    else:
        # Default JSON output
        print(json.dumps(res, indent=2))
    
    # Check for timeout warning and exit non-zero
    if res.get("warning"):
        print(f"Warning: {res['warning']}", file=sys.stderr)
        return 1
    
    return 0

def cmd_status(args) -> int:
    s = load_settings()
<<<<<<< HEAD
    try:
        res = aws.status(s, group=args.group)
    except RuntimeError as e:
        print(str(e), file=sys.stderr)
        return 1

    if args.table:
        headers = ["InstanceId", "State", "Health", "Uptime(min)", "SpinGroup"]
        rows = []
        for inst in res:
            spin_group = inst.get("tags", {}).get("SpinGroup", "N/A")
            rows.append([
                inst["id"],
                inst["state"],
                inst.get("health", "UNKNOWN"),
                str(inst.get("uptime_min", 0)),
                spin_group,
            ])
        print(_format_table(headers, rows) if rows else _format_table(headers, []))
    else:
        print(json.dumps(res, indent=2))
    return 0

=======
    res = aws.status(s, group=args.group)

    if args.table:
        headers = ["InstanceId", "PublicIp", "State", "SpinGroup"]
        rows = []
        for inst in res:
            public_ip = inst.get("public_ip", "N/A")
            rows.append([
                inst["id"],
                public_ip,
                inst["state"],
                inst.get("tags", {}).get("SpinGroup", "N/A"),
            ])
        print(_format_table(headers, rows))
    else:
        print(json.dumps(res, indent=2))
    return 0

>>>>>>> 1c86095a
def cmd_down(args) -> int:
    s = _settings_for_apply(args)
    try:
        res = aws.down(s, group=args.group, apply=args.apply)
    except ValueError as e:
        print(str(e), file=sys.stderr)
        return 2

    if args.table:
        headers = ["InstanceId", "State"]
        rows = []
        for inst_id in res.get("terminated", []):
            rows.append([inst_id, "terminated"])
        if not rows:
            rows.append(["(none)", "N/A"])
        print(_format_table(headers, rows))
    else:
        print(json.dumps(res, indent=2))
    return 0

def build_parser() -> argparse.ArgumentParser:
    p = argparse.ArgumentParser(prog="spin", description="Tiny EC2 MVP helper.")
    sub = p.add_subparsers(dest="command", required=True)

    # up
    sp_up = sub.add_parser("up", help="Launch N instances (dry-run unless --apply).")
    sp_up.add_argument("--count", type=int, required=True, help="Number of instances")
    sp_up.add_argument("--type", default=None, help="EC2 instance type (default t3.micro)")
    sp_up.add_argument("--group", default=None, help="Optional group id to reuse")
    sp_up.add_argument("--apply", action="store_true", help="Apply for real (requires SPIN_LIVE=1)")
    sp_up.add_argument("--table", action="store_true", help="Output in table format instead of JSON")
    sp_up.set_defaults(func=cmd_up)

    # status
    sp_st = sub.add_parser("status", help="List instances for this owner (optionally by group).")
    sp_st.add_argument("--group", default=None, help="Group id to filter")
    sp_st.add_argument("--table", action="store_true", help="Output in table format instead of JSON")
    sp_st.set_defaults(func=cmd_status)

    # down
    sp_dn = sub.add_parser(
        "down", help="Terminate instances for a group (dry-run unless --apply; requires --group)."
    )
    sp_dn.add_argument("--group", default=None, help="Group id (required unless override env set)")
    sp_dn.add_argument("--apply", action="store_true", help="Apply for real (requires SPIN_LIVE=1)")
    sp_dn.add_argument("--table", action="store_true", help="Output in table format instead of JSON")
    sp_dn.set_defaults(func=cmd_down)

    return p

def main(argv: list[str] | None = None) -> int:
    parser = build_parser()
    args = parser.parse_args(argv)
    return args.func(args)


if __name__ == "__main__":  # pragma: no cover
    raise SystemExit(main())<|MERGE_RESOLUTION|>--- conflicted
+++ resolved
@@ -11,30 +11,26 @@
 def _format_table(headers: list[str], rows: list[list[str]]) -> str:
     """Format data as a simple table."""
     if not rows:
-<<<<<<< HEAD
-        header_line = ' | '.join(headers)
-        separator = '-' * len(header_line)
+        header_line = " | ".join(headers)
+        separator = "-" * len(header_line)
         return f"{header_line}\n{separator}\n"
-=======
-        return f"{' | '.join(headers)}\n{'-' * (len(' | '.join(headers)))}\n"
-    
->>>>>>> 1c86095a
+
     # Calculate column widths
     col_widths = [len(h) for h in headers]
     for row in rows:
         for i, cell in enumerate(row):
             col_widths[i] = max(col_widths[i], len(str(cell)))
-    
+
     # Format header
     header_line = " | ".join(h.ljust(col_widths[i]) for i, h in enumerate(headers))
     separator = "-" * len(header_line)
-    
-    # Format rows  
+
+    # Format rows
     row_lines = []
     for row in rows:
         row_line = " | ".join(str(cell).ljust(col_widths[i]) for i, cell in enumerate(row))
         row_lines.append(row_line)
-    
+
     return "\n".join([header_line, separator] + row_lines)
 
 
@@ -59,7 +55,7 @@
         group=args.group,
         apply=args.apply,
     )
-    
+
     if args.table:
         # For table format, we need to show instance details
         if res.get("applied") and res.get("ids"):
@@ -70,16 +66,13 @@
             for inst in status_res:
                 public_ip = inst.get("public_ip", "N/A")
                 rows.append([
-                    inst["id"], 
+                    inst["id"],
                     public_ip,
-                    inst["state"], 
-                    inst.get("tags", {}).get("SpinGroup", "N/A")
+                    inst["state"],
+                    inst.get("tags", {}).get("SpinGroup", "N/A"),
                 ])
-            
-            if rows:
-                print(_format_table(headers, rows))
-            else:
-                print(_format_table(headers, []))
+
+            print(_format_table(headers, rows) if rows else _format_table(headers, []))
         else:
             # Dry-run or no instances - show preview table
             headers = ["InstanceId", "PublicIp", "State", "SpinGroup"]
@@ -92,17 +85,17 @@
     else:
         # Default JSON output
         print(json.dumps(res, indent=2))
-    
+
     # Check for timeout warning and exit non-zero
     if res.get("warning"):
         print(f"Warning: {res['warning']}", file=sys.stderr)
         return 1
-    
+
     return 0
+
 
 def cmd_status(args) -> int:
     s = load_settings()
-<<<<<<< HEAD
     try:
         res = aws.status(s, group=args.group)
     except RuntimeError as e:
@@ -126,26 +119,7 @@
         print(json.dumps(res, indent=2))
     return 0
 
-=======
-    res = aws.status(s, group=args.group)
 
-    if args.table:
-        headers = ["InstanceId", "PublicIp", "State", "SpinGroup"]
-        rows = []
-        for inst in res:
-            public_ip = inst.get("public_ip", "N/A")
-            rows.append([
-                inst["id"],
-                public_ip,
-                inst["state"],
-                inst.get("tags", {}).get("SpinGroup", "N/A"),
-            ])
-        print(_format_table(headers, rows))
-    else:
-        print(json.dumps(res, indent=2))
-    return 0
-
->>>>>>> 1c86095a
 def cmd_down(args) -> int:
     s = _settings_for_apply(args)
     try:
@@ -165,6 +139,7 @@
     else:
         print(json.dumps(res, indent=2))
     return 0
+
 
 def build_parser() -> argparse.ArgumentParser:
     p = argparse.ArgumentParser(prog="spin", description="Tiny EC2 MVP helper.")
@@ -196,6 +171,7 @@
 
     return p
 
+
 def main(argv: list[str] | None = None) -> int:
     parser = build_parser()
     args = parser.parse_args(argv)
