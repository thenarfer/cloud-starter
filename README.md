# Cloud Starter

A transparent learning project to practice Product Ownership and disciplined delivery.  
**Product Goal:** Enable developers to self-serve a few on-demand servers for tests within minutes.

---

## Sprint 3 — Hardened Live Path & UX

<<<<<<< HEAD
**Sprint Goal:** Harden the **live path** and improve **UX** for `spin`: resolve latest AL2023 AMI via SSM, add bounded waiters, and human-friendly table output for `up | status | down`.

### Scope (Committed P0s)

- **`feat(up)`: resolve AL2023 AMI via SSM**  
  - AMI resolved from SSM Parameter Store (`/aws/service/ami-amazon-linux-latest/al2023-ami-kernel-6.1-x86_64`).  
  - Fail fast with clear, actionable error if missing/unsupported.  
  - Tested via moto + unit tests.

- **`feat(up)`: bounded waiter + `--table` output**  
  - After `up --apply`, wait until instances are **running** or **timeout (~90s)**.  
  - Exit code non-zero on timeout with guidance.  
  - Default output = JSON; with `--table`, print:  
    ```
    InstanceId | PublicIp | State | SpinGroup
    ```

- **`feat(status)`: health + uptime + `--table`**  
  - `status` now enriches with `health` (`OK | IMPAIRED | INITIALIZING | UNKNOWN`) and `uptime_min` (minutes since LaunchTime).  
  - JSON remains default; `--table` prints:  
    ```
    InstanceId | State | Health | Uptime(min) | SpinGroup
    ```  
=======
**Sprint Goal:** Harden the **live path** and improve **UX** for `spin`:  
- Resolve latest AL2023 AMI via SSM  
- Add bounded waiters for instance readiness  
- Add human-friendly `--table` output for `up | status | down`

### Scope (committed P0s)

- **AMI resolution:** latest Amazon Linux 2023 (`x86_64`) fetched dynamically from SSM Parameter Store  
- **Waiters:** after `up --apply`, poll instance state until running or timeout (≈90s); on timeout exit non-zero with guidance  
- **Table output:** when `--table` is passed, print:  
  `InstanceId | PublicIp | State | SpinGroup` (for `up` and `status`)  
  `InstanceId | State` (for `down`)  
- Default output remains **JSON**, preserving compatibility with earlier scripts and tests

### Non-goals (not in this sprint)

- Multi-cloud (Azure/GCP), Terraform/IaC  
- SSH/provisioners, IAM hardening  
- Autoscaling, budgets/policies beyond basic teardown  
- Monitoring/alerts  
- Real instance lifecycle beyond the minimal demo  
>>>>>>> 1c86095a

---

## Prerequisites

- Python **>= 3.11**
- **Owner is required:** set `SPIN_OWNER` to your handle/email
- Default region: **eu-north-1** (override with `SPIN_REGION` or `--region`)
- For live calls (later): configure AWS credentials (`AWS_PROFILE` or `~/.aws`)

---

## Quick start (dev)

```bash
python -m venv .venv
# Windows: .venv\Scripts\activate
source .venv/bin/activate

python -m pip install -U pip
pip install -e .[test]
````

Check the CLI and try dry-run:

```bash
export SPIN_OWNER=@yourhandle
spin --help
spin up --count 2 --table
spin status --table
spin down --group demo --table
```

**Notes**

* With no `--apply` or without `SPIN_LIVE=1`, output is JSON previews and **no AWS calls** are made.
* `spin down` requires `--group` for destructive actions (override via `SPIN_ALLOW_GLOBAL_DOWN=1` only if you really mean it).

---

## Live operations (guarded; optional)

Only when you’re ready and have credentials:

```bash
export SPIN_OWNER=@yourhandle
export SPIN_LIVE=1
spin up --count 1 --apply --table
spin status --table
spin down --group <id> --apply --table
```

---

## Environment variables

* `SPIN_OWNER` (required): logical owner tag.
* `SPIN_REGION` (optional): default region (falls back to `AWS_DEFAULT_REGION` then `eu-north-1`).
* `SPIN_DRY_RUN` (default `1`): when `1`, `status` also avoids AWS.
* `SPIN_LIVE` (default `0`): must be `1` **and** you must pass `--apply` to perform live actions.
* `SPIN_ALLOW_GLOBAL_DOWN` (default `0`): allow `down` without `--group` (dangerous; owner-scoped still).

---

## Run tests

```bash
pytest -q
```

<<<<<<< HEAD
Tests cover dry-run behavior, waiter paths, table outputs, and moto-based roundtrips.
=======
Tests cover dry-run behavior and a safe “live” flow under `moto`, including:

* dynamic AMI resolution via SSM
* waiter success and timeout
* table output for `up | status | down`
>>>>>>> 1c86095a

---

## How we work

* **Board:** public Kanban
  [![Project Board](https://img.shields.io/badge/Project-Cloud%20Starter%20Board-blue)](https://github.com/users/thenarfer/projects/1)
* **Workflow:** WIP=1, short-lived branches, PRs only (squash merge), CI required
* **Working agreements:**

  * [Definition of Ready](docs/DoR.md)
  * [Definition of Done](docs/DoD.md)

---

## Roadmap (high level)

* **Sprint 3 (this sprint):** AMI resolution, waiter, enriched status, table UX
* **Next:** `down` waiter until terminated, friendly summary, richer health checks (Issue #22)

---

## License

MIT<|MERGE_RESOLUTION|>--- conflicted
+++ resolved
@@ -7,8 +7,11 @@
 
 ## Sprint 3 — Hardened Live Path & UX
 
-<<<<<<< HEAD
-**Sprint Goal:** Harden the **live path** and improve **UX** for `spin`: resolve latest AL2023 AMI via SSM, add bounded waiters, and human-friendly table output for `up | status | down`.
+**Sprint Goal:** Harden the **live path** and improve **UX** for `spin`:  
+- Resolve latest AL2023 AMI via SSM  
+- Add bounded waiters for instance readiness  
+- Add human-friendly `--table` output for `up | status | down`  
+- Enrich `status` with **health** and **uptime**
 
 ### Scope (Committed P0s)
 
@@ -26,25 +29,18 @@
     ```
 
 - **`feat(status)`: health + uptime + `--table`**  
-  - `status` now enriches with `health` (`OK | IMPAIRED | INITIALIZING | UNKNOWN`) and `uptime_min` (minutes since LaunchTime).  
+  - `status` enriches with `health` (`OK | IMPAIRED | INITIALIZING | UNKNOWN`) and `uptime_min` (minutes since LaunchTime).  
   - JSON remains default; `--table` prints:  
     ```
     InstanceId | State | Health | Uptime(min) | SpinGroup
-    ```  
-=======
-**Sprint Goal:** Harden the **live path** and improve **UX** for `spin`:  
-- Resolve latest AL2023 AMI via SSM  
-- Add bounded waiters for instance readiness  
-- Add human-friendly `--table` output for `up | status | down`
+    ```
 
-### Scope (committed P0s)
-
-- **AMI resolution:** latest Amazon Linux 2023 (`x86_64`) fetched dynamically from SSM Parameter Store  
-- **Waiters:** after `up --apply`, poll instance state until running or timeout (≈90s); on timeout exit non-zero with guidance  
-- **Table output:** when `--table` is passed, print:  
-  `InstanceId | PublicIp | State | SpinGroup` (for `up` and `status`)  
-  `InstanceId | State` (for `down`)  
-- Default output remains **JSON**, preserving compatibility with earlier scripts and tests
+- **`feat(down)`: table output**  
+  - Default JSON unchanged.  
+  - With `--table`, print:  
+    ```
+    InstanceId | State
+    ```
 
 ### Non-goals (not in this sprint)
 
@@ -53,7 +49,6 @@
 - Autoscaling, budgets/policies beyond basic teardown  
 - Monitoring/alerts  
 - Real instance lifecycle beyond the minimal demo  
->>>>>>> 1c86095a
 
 ---
 
@@ -124,15 +119,7 @@
 pytest -q
 ```
 
-<<<<<<< HEAD
-Tests cover dry-run behavior, waiter paths, table outputs, and moto-based roundtrips.
-=======
-Tests cover dry-run behavior and a safe “live” flow under `moto`, including:
-
-* dynamic AMI resolution via SSM
-* waiter success and timeout
-* table output for `up | status | down`
->>>>>>> 1c86095a
+Tests cover dry-run behavior, waiter paths, table outputs, health/uptime enrichment, and moto-based roundtrips.
 
 ---
 
