--- conflicted
+++ resolved
@@ -21,7 +21,6 @@
     monkeypatch.setenv("SPIN_LIVE", "1")
     monkeypatch.setenv("SPIN_DRY_RUN", "0")
 
-    # UP with table output
     rc = cli.main(["up", "--count", "1", "--apply", "--table"])
     assert rc == 0
     out, err = capsys.readouterr()
@@ -29,7 +28,6 @@
     assert "PublicIp" in out
     assert "State" in out
     assert "SpinGroup" in out
-<<<<<<< HEAD
 
 
 @mock_aws
@@ -40,7 +38,7 @@
     monkeypatch.setenv("SPIN_LIVE", "1")
     monkeypatch.setenv("SPIN_DRY_RUN", "0")
 
-    # First launch an instance
+    # Launch an instance
     rc = cli.main(["up", "--count", "1", "--apply"])
     assert rc == 0
     out, err = capsys.readouterr()
@@ -57,7 +55,7 @@
     assert "Uptime(min)" in out
     assert "SpinGroup" in out
 
-    # JSON output with enriched fields
+    # JSON output (enriched fields)
     rc = cli.main(["status"])
     assert rc == 0
     out, err = capsys.readouterr()
@@ -82,19 +80,19 @@
     monkeypatch.setenv("SPIN_LIVE", "1")
     monkeypatch.setenv("SPIN_DRY_RUN", "0")
 
-    # Launch an instance
+    # Launch instance
     rc = cli.main(["up", "--count", "1", "--apply"])
     assert rc == 0
     capsys.readouterr()
 
-    # Monkeypatch aws._status_live to simulate initializing state
+    # Monkeypatch status to simulate INITIALIZING
     def fake_status_live(settings, group=None):
         return [{
             "id": "i-1234567890abcdef0",
             "state": "pending",
             "health": "INITIALIZING",
             "uptime_min": 0,
-            "tags": {"SpinGroup": "demo"}
+            "tags": {"SpinGroup": "demo"},
         }]
 
     monkeypatch.setattr("cloud_starter.aws._status_live", fake_status_live)
@@ -120,34 +118,17 @@
     assert rc == 1
     out, err = capsys.readouterr()
     assert "simulated API error" in err
-=======
-from cloud_starter.aws import resolve_ami_via_ssm
-
-
-@mock_aws
-def test_resolve_ami_via_ssm_success():
-    """Test successful AMI resolution via SSM."""
-    ami_id = resolve_ami_via_ssm("eu-north-1")
-    assert ami_id.startswith("ami-")  # moto provides a default AMI
->>>>>>> 1c86095a
 
 
 @mock_aws
 def test_roundtrip_up_status_down_under_moto(monkeypatch, capsys):
     """Full roundtrip test: up → status → down under moto."""
-    # Enable live behavior under moto (safe), and make owner explicit
     monkeypatch.setenv("AWS_DEFAULT_REGION", "eu-north-1")
     monkeypatch.setenv("SPIN_OWNER", "pytest")
     monkeypatch.setenv("SPIN_LIVE", "1")
     monkeypatch.setenv("SPIN_DRY_RUN", "0")
 
-<<<<<<< HEAD
-=======
-    # Moto provides default AMI for the service parameter - no need to seed
-
-
->>>>>>> 1c86095a
-    # UP (apply)
+    # UP
     rc = cli.main(["up", "--count", "2", "--apply"])
     assert rc == 0
     out, err = capsys.readouterr()
@@ -155,16 +136,15 @@
     assert up["applied"] is True
     assert up["count"] == 2
     group = up["group"]
-    assert isinstance(group, str) and group
 
-    # STATUS (live listing via moto)
+    # STATUS
     rc = cli.main(["status"])
     assert rc == 0
     out, err = capsys.readouterr()
     st = json.loads(out or "[]")
     assert isinstance(st, list)
 
-    # DOWN (apply) — requires group
+    # DOWN
     rc = cli.main(["down", "--group", group, "--apply"])
     assert rc == 0
     out, err = capsys.readouterr()
@@ -189,31 +169,11 @@
 
 
 @mock_aws
-def test_status_with_table_output(monkeypatch, capsys):
-    """Test --table output for status command."""
-    monkeypatch.setenv("SPIN_LIVE", "1")
-    monkeypatch.setenv("SPIN_DRY_RUN", "0")
-
-    cli.main(["up", "--count", "1", "--apply"])
-    capsys.readouterr()  # clear buffer
-
-    rc = cli.main(["status", "--table"])
-    assert rc == 0
-    out, err = capsys.readouterr()
-    assert "InstanceId" in out
-    assert "PublicIp" in out
-    assert "State" in out
-    assert "SpinGroup" in out
-    assert err == ""
-
-
-@mock_aws
 def test_down_with_table_output(monkeypatch, capsys):
     """Test --table output for down command."""
     monkeypatch.setenv("SPIN_LIVE", "1")
     monkeypatch.setenv("SPIN_DRY_RUN", "0")
 
-    # Launch an instance first
     cli.main(["up", "--count", "1", "--apply"])
     out, _ = capsys.readouterr()
     group = json.loads(out)["group"]
